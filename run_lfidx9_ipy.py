import numpy as np
import logging as log
import os
from differences import halfrings, surveydiff, chdiff 

paral = True
if paral:
    from IPython.parallel import Client

from reader import SingleFolderDXReader

NSIDE = 1024

<<<<<<< HEAD
=======
#def read_dpc_masks(freq):
#    import numpy as np
#    import os
#    import healpy as hp
#    from glob import glob
#    ps_mask = np.logical_not(np.floor(hp.ud_grade( 
#    hp.read_map(
#        glob(os.path.join(os.environ["DX9_LFI"], "MASKs",'mask_ps_%dGHz_*.fits' % freq))[0]), NSIDE))
#    ).astype(np.bool)
#    gal_filename = glob(os.path.join(
#        os.environ["DX9_LFI"], "MASKs",
#        'destripingmask_%d.fits' % freq))[0]
#    gal_mask = np.logical_not(np.floor(hp.ud_grade( 
#    hp.read_map(gal_filename), NSIDE)).astype(np.bool))
#    return ps_mask, gal_mask

>>>>>>> 3c9ecbea
HORNS = {30:[27,28], 44:[24,25,26], 70:list(range(18,23+1))}

def chlist(freq):
    horns = HORNS[freq]
    chs = []
    for horn in horns:
        chs += ["LFI%dM" % horn, "LFI%dS" % horn]
    return chs

log.root.level = log.DEBUG
mapreader = SingleFolderDXReader(os.environ["DDX9_LFI"])

if __name__ == '__main__':

    if paral:
        tasks = []
        tc = Client()
        lview = tc.load_balanced_view() # default load-balanced view

    root_folder = "ddx9_1deg"
    run_halfrings = True
    run_surveydiff = True
    run_chdiff = False

    if run_halfrings:
        print "HALFRINGS"
        survs = ["nominal", "full"]
        freqs = [30,44,70]
        for freq in freqs:
            smooth_combine_config = dict(fwhm=np.radians(1.), degraded_nside=128)
            chtags = [""]
            if freq == 70:
                chtags += ["18_23", "19_22", "20_21"]
            for chtag in chtags:
                for surv in survs:
                    if paral:
                        tasks.append(lview.apply_async(halfrings,freq, chtag,
                                                       surv, pol='IQU',
                                                       smooth_combine_config=smooth_combine_config,
                                                       root_folder=root_folder,log_to_file=True,
                                                       mapreader=mapreader))
                    else:
                        halfrings(freq, chtag, surv, pol='IQU',
                                  smooth_combine_config=smooth_combine_config,
                                  root_folder=root_folder,log_to_file=False,
                                 mapreader=mapreader)

    if run_surveydiff:
        print "SURVDIFF"
        survs = [1,2,3,4,5]
        freqs = [30, 44, 70]
        for bp_corr in [False, True]:
            for freq in freqs:
                smooth_combine_config = dict(fwhm=np.radians(1.), degraded_nside=128)
                chtags = [""]
                if freq == 70:
                    chtags += ["18_23", "19_22", "20_21"]
                #chtags += chlist(freq)
                for chtag in chtags:
                    if bp_corr and chtag: # no corr for single ch
                        continue
                    if chtag and chtag.find("_") < 0:
                        pol='I'
                    else:
                        pol="IQU"
                    if paral:
                        tasks.append(lview.apply_async(surveydiff,freq, chtag,
                                                       survs, pol=pol,
                                                       smooth_combine_config=smooth_combine_config,
                                                       root_folder=root_folder,log_to_file=True,
                                                       bp_corr=bp_corr,
                                                       mapreader=mapreader))
                    else:
                        surveydiff(freq, chtag, survs, pol=pol,
                                   smooth_combine_config=smooth_combine_config,
                                   root_folder=root_folder,log_to_file=False,
                                   bp_corr=bp_corr, mapreader=mapreader)

    if run_chdiff:
        print "CHDIFF"
        survs = [1,2,3,4,5]
        freqs = [30, 44, 70]
            
        for freq in freqs:
            smooth_combine_config = dict(fwhm=np.radians(1.), degraded_nside=128)
            for surv in survs:
                if paral:
                   tasks.append(lview.apply_async(chdiff,freq, ["LFI%d" % h for
                                                                h in
                                                                HORNS[freq]],
                                                  surv, pol='I',
                                                  smooth_combine_config=smooth_combine_config,
                                                  root_folder=root_folder,
                                                  log_to_file=True,
                                                  mapreader=mapreader))
                else:
                   chdiff(freq, ["LFI%d" % h for h in HORNS[freq]], surv,
                          pol='I', smooth_combine_config=smooth_combine_config,
                          root_folder=root_folder,
                          log_to_file=True,
                          mapreader=mapreader)

    if paral:
        print("Wait for %d tasks to complete" % len(tasks))
        tc.wait(tasks)<|MERGE_RESOLUTION|>--- conflicted
+++ resolved
@@ -11,25 +11,6 @@
 
 NSIDE = 1024
 
-<<<<<<< HEAD
-=======
-#def read_dpc_masks(freq):
-#    import numpy as np
-#    import os
-#    import healpy as hp
-#    from glob import glob
-#    ps_mask = np.logical_not(np.floor(hp.ud_grade( 
-#    hp.read_map(
-#        glob(os.path.join(os.environ["DX9_LFI"], "MASKs",'mask_ps_%dGHz_*.fits' % freq))[0]), NSIDE))
-#    ).astype(np.bool)
-#    gal_filename = glob(os.path.join(
-#        os.environ["DX9_LFI"], "MASKs",
-#        'destripingmask_%d.fits' % freq))[0]
-#    gal_mask = np.logical_not(np.floor(hp.ud_grade( 
-#    hp.read_map(gal_filename), NSIDE)).astype(np.bool))
-#    return ps_mask, gal_mask
-
->>>>>>> 3c9ecbea
 HORNS = {30:[27,28], 44:[24,25,26], 70:list(range(18,23+1))}
 
 def chlist(freq):
