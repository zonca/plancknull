from glob import glob
import exceptions
import logging as log
import os.path
import numpy as np
import healpy as hp
import re

stokes = "IQUHABCDEF" # H for hits, 
# ABCDEF 6 components of VARIANCE matrix
# II, IQ, IU, QQ, QU, UU

FWHM = { 30:33.15873215, 44:28.08523439, 70:13.08124258 }

def type_of_channel_set(ch):
    """Returns a string that identifies the set of channels"""
    if ch == "":
        return "frequency"
    elif ch.find('_') >= 0:
        return "detset"
    else:
        return "single_ch"


class BaseMapReader:
    """Abstract class, all readers should provide this
    interface"""

    def __call__(self, freq, surv, chtag='', nside=None, halfring=0, pol="I"):
        """See docstrings of the child classes"""
        return np.zeros(hp.nside2npix(1024))


class SingleFolderDXReader(BaseMapReader):
    """All maps in a single folder, DX9 naming convention"""

    def __init__(self, folder, nside=None):
        self.folder = folder
        self.nside = nside

    def read_masks(self, freq):
        result = []
        file_names = [
<<<<<<< HEAD
            glob(os.path.join(self.folder, "MASKs",
                              'mask_ps_%dGHz_*.fits' % freq))[-1],
            glob(os.path.join(self.folder, "MASKs",
                              'union_mask_%d.fits' % freq))[-1]]
=======
            glob(os.path.join(os.environ["DX9_LFI"], "MASKs",
                              'mask_ps_{0}GHz_*.fits'.format(freq)))[-1],
            glob(os.path.join(os.environ["DX9_LFI"], "MASKs",
                              'destripingmask_{0}.fits'.format(freq)))[-1]]
>>>>>>> 3c9ecbea

        for file_name in file_names:
            result.append(np.logical_not(np.floor(hp.ud_grade(hp.read_map(file_name), 1024)).astype(np.bool)))

        return tuple(result)

    def __call__(self, freq, surv, chtag='', halfring=0, pol="I", bp_corr=False, baseline_length="1s"):
        """Read a map and return the array of pixels.
        
        Parameters
        ----------
        freq : int
            frequency
        surv : int or string
            "nominal", "full", or survey number
        chtag : string 
            can be "" for frequency, radiometer("LFI18S"), horn("LFI18"), quadruplet("18_23"), detset("detset_1")
        nside : None or int
            if None matches any nside, otherwise integer nside
        halfring : int
            0 for full, 1 and 2 for first and second halfrings
        pol : string
            required polarization components, e.g. 'I', 'Q', 'IQU'
        baseline_length : string
            baseline length string, typically "1m" or "1s"
            if None, it is not used to match the filename 

        Returns
        -------
        maps : array or tuple of arrays
            single map or tuple of maps as returned by healpy.read_map
        """
        # stokes component
        components = [stokes.index(p) for p in pol]
        if len(components) == 1:
            components = components[0]

        # folder
        folder = self.folder

        # single channel
        if chtag and chtag.find('_') < 0:
            # single channels do not have underscores
            if freq > 70:
                freq = chtag
                chtag = ""
            else:
                folder = os.path.join(self.folder, "channels")
                chtag = chtag.translate(None, "LFI") # remove LFI from channel name

        if chtag.find('_')<0 and len(chtag) == 2: #horn
            is_horn = True
        else:
            is_horn = False

        # subset tag
        subset_halfring_tag = chtag
        if subset_halfring_tag:
            subset_halfring_tag = "_" + subset_halfring_tag

        # halfrings
        if halfring != 0:
            subset_halfring_tag += "_ringhalf_%d" % halfring

        # survey
        if isinstance(surv, int):
            surv = "survey_%d" % surv

        # nside
        if self.nside:
            nside_tag = "%d" % self.nside
        else:
            nside_tag = "????"

        # baseline length
        baseline_length_tag = ''
        if not baseline_length is None:
            baseline_length_tag = '_' + baseline_length

        # read_map
        output_map = []
        if is_horn:
            if freq > 70:
                tags = [subset_halfring_tag.replace(chtag, chtag+'a'), subset_halfring_tag.replace(chtag, chtag+'b')]
            else:
                tags = [subset_halfring_tag.replace(chtag, chtag+'M'), subset_halfring_tag.replace(chtag, chtag+'S')]
        else:
            tags = [subset_halfring_tag]
        for tag in tags:
            filename_pattern = os.path.join(folder, "???_%s_%s_????????%s_%s%s.fits*" % (str(freq), nside_tag, tag, surv, baseline_length_tag))
            filename = glob(filename_pattern)
            if len(filename) == 1:
                filename = filename[0]
            else: 
                if len(filename) == 0:
                    error_log = "No match for pattern " + filename_pattern
                else:
                    error_log = "Multiple matches for pattern " + filename_pattern
                log.fatal(error_log)
                raise exceptions.IOError(error_log)

            log.info("Reading %s" % os.path.basename(filename))
            output_map.append(hp.ma(hp.read_map(filename, components)))

        if bp_corr:
            bp_corr_filename = "iqu_bandpass_correction_%d_" % freq
            if surv in ["nominal", "full"]:
                bp_corr_filename += surv + "survey"
            else:
                bp_corr_filename += surv.replace("survey_", "ss")
            bp_corr_filename += ".fits"
            log.info("Applying bandpass correction: " + bp_corr_filename)
            corr_map = hp.ma(hp.read_map(os.path.join(folder, "bandpass_correction", bp_corr_filename), (0,1,2)))
            for comp, corr in zip(output_map[0], corr_map):
                comp += corr

        if is_horn:
            log.info("Combining maps in horn map")
            out = .5 * (output_map[0] + output_map[1])
        else:
            out = output_map[0]

        if self.nside:
            out = hp.ud_grade(out, self.nside)
        return out

class DPCDX9Reader(BaseMapReader):
    """All maps in a single folder, DX9 naming convention"""

    def __init__(self, folder):
        self.folder = folder

    def read_masks(self, freq):
        result = []
        file_names = [
            glob(os.path.join(self.folder, "MASKs",
                              'mask_ps_{0}GHz_*.fits'.format(freq)))[-1],
            '/planck/sci_ops1/null_test_area/destriping_mask_{0}.fits'.format(freq)]

        for file_name in file_names:
            log.info("Reading file '%s'", file_name)
            result.append(np.logical_not(np.floor(hp.ud_grade(hp.read_map(file_name), 1024)).astype(np.bool)))

        return tuple(result)

    def __call__(self, freq, surv, chtag='', nside=None, halfring=0, pol="I",
                 bp_corr = False):
        """Read a map and return the array of pixels.
        
        Parameters
        ----------
        freq : int
            frequency
        surv : int or string
            "nominal", "full", or survey number
        nside : None or int
            if None matches any nside, otherwise integer nside
        chtag : string 
            can be "" for frequency, radiometer("LFI18S"), horn("LFI18"), quadruplet("18_23"), detset("detset_1")
        halfring : int
            0 for full, 1 and 2 for first and second halfrings
        pol : string
            required polarization components, e.g. 'I', 'Q', 'IQU'

        Returns
        -------
        maps : array or tuple of arrays
            single map or tuple of maps as returned by healpy.read_map
        """

        radiometer_regex = re.compile("^LFI([0-9][0-9][MS])$")
        horn_regex = re.compile("^LFI([0-9][0-9])$")
        quadruplet_regex = re.compile("^([0-9][0-9]_[0-9][0-9])$")

        base_path = self.folder

        format_dict = {'freq': '',
                       'nside': '',
                       'survey': '',
                       'halfring': '',
                       'map_type': ''}

        if freq in (30, 44, 70):
            format_dict['freq'] = freq
        else:
            format_dict['freq'] = '*'

        if nside is None:
            format_dict['nside'] = '*'  # This will be filled by 'glob'
        else:
            format_dict['nside'] = nside

        if surv == "nominal":
            format_dict['survey'] = "nominal"
        elif surv == "full":
            format_dict['survey'] = "full"
        elif type(surv) is int:
            format_dict['survey'] = "survey_%d" % surv
        else:
            raise ValueError("Unknown tag '{0}' for 'surv'".format(surv))

        if halfring == 1:
            format_dict['halfring'] = "ringhalf_1_"
        elif halfring == 2:
            format_dict['halfring'] = "ringhalf_2_"

        radiometer_match = radiometer_regex.match(chtag)
        horn_match = horn_regex.match(chtag)
        quadruplet_match = quadruplet_regex.match(chtag)

        filenames = []
        if chtag == "":
            format_dict['map_type'] = 'frequency map'
            # We look for a frequency map
            if halfring > 0:
                base_path = os.path.join(base_path, "JackKnife_DX9")
            elif type(surv) is int:
                base_path = os.path.join(base_path, "Surveys_DX9")

            filenames = glob(os.path.join(base_path,
                                          "LFI_{freq}_{nside}_????????_{halfring}{survey}.fits"
                                          .format(**format_dict)))

            if len(filenames) > 1:
                # Take the last one, as it is likely to be the most recent
                filenames = [filenames.sorted()[-1]]

        elif radiometer_match:
            format_dict['map_type'] = 'single radiometer map'
            # We look for a radiometer map
            filenames = glob(os.path.join(base_path, "SINGLE_horn_Survey",
                                          "LFI_{freq}_{nside}_????????_{rad}_{halfring}{survey}.fits"
                                          .format(rad=radiometer_match.group(1),
                                                  **format_dict)))

            if len(filenames) > 1:
                # Take the last one, as it is likely to be the most recent
                filenames = [filenames.sorted()[-1]]

        elif horn_match:
            format_dict['map_type'] = 'single horn map'
            # We look for a horn map
            output_map = None
            for rad in [horn_match.group(1) + arm for arm in ('M', 'S')]:
                mask = ("LFI_{freq}_{nside}_????????_{rad}_{halfring}{survey}.fits"
                        .format(rad=rad, **format_dict))
                match = glob(os.path.join(base_path, "SINGLE_horn_Survey", mask))
                filenames.append(sorted(match)[-1])

        elif quadruplet_match:
            format_dict['map_type'] = 'horn pair map'
            # We look for a quadruplet map
            if halfring > 0:
                base_path = os.path.join(base_path, "JackKnife_DX9")
            elif surv in ("nominal", "full"):
                base_path = os.path.join(base_path, "Couple_horn_DX9")
            elif type(surv) is int:
                base_path = os.path.join(base_path, "Couple_horn_Surveys_DX9")

            filenames = glob(os.path.join(base_path,
                                          "LFI_{freq}_{nside}_????????_{quadruplet}_{halfring}{survey}.fits"
                                          .format(quadruplet=quadruplet_match.group(1),
                                                  **format_dict)))

            if len(filenames) > 1:
                # Take the last one, as it is likely to be the most recent
                filenames = [filenames.sorted()[-1]]

        if not filenames:
            raise RuntimeError(("Unable to find a match for {map_type} "
                                "(freq: '{freq}', "
                                "nside: '{nside}', survey: '{survey}', "
                                "halfring: '{halfring}')")
                               .format(**format_dict))

        components = [stokes.index(p) for p in pol]
        if len(components) == 1:
            components = components[0]

        output_map = None
        for cur_filename in filenames:
            log.info("Reading file {0}".format(os.path.basename(cur_filename)))
            
            cur_map = hp.ma(hp.read_map(cur_filename, components))
            if output_map is None:
                output_map = cur_map
            else:
                if len(cur_map) == 1:
                    output_map = output_map + cur_map
                else:
                    for idx in range(len(cur_map)):
                        output_map[idx] = output_map[idx] + cur_map[idx]

        if type(output_map) is tuple:
            output_map = (1.0 / len(output_map)) * np.sum(np.array(output_map),
                                                          axis=0)
        else:
            output_map = output_map * (1.0 / len(filenames))

        # Apply the bandpass correction
        if bp_corr:
            bp_corr_filename = "iqu_bandpass_correction_%d_" % freq
            if surv in ["nominal", "full"]:
                bp_corr_filename += format_dict["survey"] + "survey"
            else:
                bp_corr_filename += format_dict["survey"].replace("survey_", "ss")
            bp_corr_filename += ".fits"
            log.info("Applying bandpass correction: " + bp_corr_filename)
            corr_map = hp.ma(hp.read_map(os.path.join(self.folder, "IQU_Corrections_Maps", bp_corr_filename), (0,1,2)))
            for comp, corr in zip(output_map[0], corr_map):
                comp += corr

        return output_map

class SingleFolderToastReader(BaseMapReader):
    """All maps in a single folder, Toast naming convention"""

    def __init__(self, folder, nside=None):
        self.folder = folder
        self.nside = nside

    def __call__(self, freq, surv, chtag='', halfring=0, pol="I", bp_corr=False):
        """Read a map and return the array of pixels.
        
        Parameters
        ----------
        freq : int
            frequency
        surv : int or string
            "nominal", "full", or survey number
        chtag : string 
            can be "" for frequency, radiometer("LFI18S"), horn("LFI18"), quadruplet("18_23"), detset("detset_1")
        nside : None or int
            if None matches any nside, otherwise integer nside
        halfring : int
            0 for full, 1 and 2 for first and second halfrings
        pol : string
            required polarization components, e.g. 'I', 'Q', 'IQU'

        Returns
        -------
        maps : array or tuple of arrays
            single map or tuple of maps as returned by healpy.read_map
        """
        # stokes component
        components = [stokes.index(p) for p in pol]
        if len(components) == 1:
            components = components[0]

        # folder
        folder = self.folder

        # single channel
        if chtag and chtag.find('_') < 0:
            # single channels do not have underscores
            if freq > 70:
                freq = chtag
                chtag = ""

        if chtag.find('_')<0 and len(chtag) == 5: #horn
            is_horn = True
        else:
            is_horn = False

        # subset tag
        subset_halfring_tag = chtag
        if chtag:
            if chtag.find('_') > 0: #is quadruplet
                subset_halfring_tag = "_".join( ["LFI%sM_LFI%sS" % (horn,horn) for horn in chtag.split("_")])
        else:
            subset_halfring_tag = "%03d" % freq

        # halfrings
        halfring_tag = ""
        if halfring != 0:
            halfring_tag = "_subchunk_%d_of_2" % halfring

        # survey
        if isinstance(surv, int):
            surv = "survey%d" % surv

        # read_map
        output_map = []
        if is_horn:
            if freq > 70:
                tags = [subset_halfring_tag.replace(chtag, chtag+'a'), subset_halfring_tag.replace(chtag, chtag+'b')]
            else:
                tags = [subset_halfring_tag.replace(chtag, chtag+'M'), subset_halfring_tag.replace(chtag, chtag+'S')]
        else:
            tags = [subset_halfring_tag]

        for tag in tags:
            filename_pattern = os.path.join(folder, "map_ddx9_%s_%s%s.fits" % (tag, surv, halfring_tag))
            filename = glob(filename_pattern)
            if len(filename) == 1:
                filename = filename[0]
            else: 
                if len(filename) == 0:
                    error_log = "No match for pattern " + filename_pattern
                else:
                    error_log = "Multiple matches for pattern " + filename_pattern
                log.fatal(error_log)
                raise exceptions.IOError(error_log)

            log.info("Reading %s" % os.path.basename(filename))
            output_map.append(hp.ma(hp.read_map(filename, components)))
            #output_map.append(None)

        if bp_corr:
            bp_corr_filename = "iqu_bandpass_correction_%d_" % freq
            if surv in ["nominal", "full"]:
                bp_corr_filename += surv + "survey"
            else:
                bp_corr_filename += surv.replace("survey_", "ss")
            bp_corr_filename += ".fits"
            log.info("Applying bandpass correction: " + bp_corr_filename)
            corr_map = hp.ma(hp.read_map(os.path.join(folder, "bandpass_correction", bp_corr_filename), (0,1,2)))
            for comp, corr in zip(output_map[0], corr_map):
                comp += corr

        if is_horn:
            log.info("Combining maps in horn map")
            out = .5 * (output_map[0] + output_map[1])
        else:
            out = output_map[0]

        if self.nside:
            out = hp.ud_grade(out, self.nside)
        return out<|MERGE_RESOLUTION|>--- conflicted
+++ resolved
@@ -41,17 +41,10 @@
     def read_masks(self, freq):
         result = []
         file_names = [
-<<<<<<< HEAD
             glob(os.path.join(self.folder, "MASKs",
                               'mask_ps_%dGHz_*.fits' % freq))[-1],
             glob(os.path.join(self.folder, "MASKs",
                               'union_mask_%d.fits' % freq))[-1]]
-=======
-            glob(os.path.join(os.environ["DX9_LFI"], "MASKs",
-                              'mask_ps_{0}GHz_*.fits'.format(freq)))[-1],
-            glob(os.path.join(os.environ["DX9_LFI"], "MASKs",
-                              'destripingmask_{0}.fits'.format(freq)))[-1]]
->>>>>>> 3c9ecbea
 
         for file_name in file_names:
             result.append(np.logical_not(np.floor(hp.ud_grade(hp.read_map(file_name), 1024)).astype(np.bool)))
